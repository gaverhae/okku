(ns okku.core
  "Library to facilitate the definition and creation of Akka actors from
  Clojure."
  (:import [akka.actor ActorRef ActorSystem Props UntypedActor
            Deploy Address AddressFromURIString]
           [akka.japi Creator]
           [akka.routing RoundRobinRouter]
           [akka.remote RemoteScope]
           [akka.pattern Patterns]
           [scala.concurrent Await]
           [scala.concurrent.duration Duration]
           [java.util.concurrent TimeUnit]
           [scala.concurrent.duration Duration]
           [com.typesafe.config ConfigFactory])
  (:require clojure.string))

(defn round-robin-router
  "Creates a round-robin router with n replicas."
  [n] (RoundRobinRouter. n))

(defn- base-remote-config
  "Defines the minimal set of options required to use Akka in a distributed
  setting."
  [port hostname]
  (ConfigFactory/parseString
    (format "akka.remote.netty.tcp.port = %d
            akka.remote.netty.tcp.hostname = \"%s\"
            akka.actor.provider = akka.remote.RemoteActorRefProvider"
            port hostname)))

(defn- restrict-config
  "Restricts a ConfigObject to the given path; useful to separate the configuration
  file in multiple sections."
  [config-object path]
  (if path
    (.getConfig config-object path)
    config-object))

(defn- remote-config
  "Used to set the config and hostname parts of a config object."
  [config-object local? port hostname]
  (if-not local?
    (.withFallback config-object (base-remote-config port hostname))
    config-object))

(defn actor-system
  "Creates a new actor system.

  - `name` is used in the path to any actor in this system.
  - `:config` should be the name of the corresponding section in the config file.
  - `:file` should be the name of the config file (.conf appended by the library).
  - `:port` should be the port number for this ActorSystem (lower priority than config file).
  - `:hostname` should be the hostname for this ActorSystem (lower priority than config file).
  - `:local` creates a local actor system (port and hostname options are then ignored; defaults to false)."
  [name & {:keys [config file port local hostname]
           :or {file "application"
                config false
                port 2552
                hostname "127.0.0.1"
                local false}}]
  (ActorSystem/create
    name
    (ConfigFactory/load
      (-> (ConfigFactory/parseResourcesAnySyntax file)
        (restrict-config config)
        (remote-config local port hostname)))))

(defmacro !
  "Sends the msg value as a message to target, or to current sender if target
  is not specified. Can only be used inside an actor."
  ([msg] `(.tell (.getSender ~'this) ~msg (.getSelf ~'this)))
  ([target msg] `(.tell ~target ~msg (.getSelf ~'this))))


(defn ask
<<<<<<< HEAD
  "Use the Akka ask pattern. Returns a future object
  which can be waited on by calling 'wait'"
  [^ActorRef actor timeout msg]
  (Patterns/ask actor msg timeout))
=======
  "Use the Akka ask pattern. Returns a scala.concurrent.Future object which can
  be waited on by calling 'wait'"
  [^ActorRef actor msg timeout]
  (let [result (promise)]
     (.map (Patterns/ask actor msg timeout))))
>>>>>>> d8609ebc

(def ? ask)

(defn wait
  "Wait on the specified scala.concurrent.Future to complete and return its
  result with an optional timeout duration."
  ([future]
     (Await/result future (Duration/Inf)))
  ([future duration]
     (Await/result future (Duration/create
			   (:value duration)
			   (:unit duration)))))

(defmacro dispatch-on
  "Bascially expands to a cond with an equality test on the dispatch value dv,
  then adds the final `:else` form to call the `.unhandled` method on self for
  compatibility with Akka expectations."
  [dv & forms]
  `(cond ~@(mapcat (fn [[v f]] `[(= ~dv ~v) ~f]) (partition 2 forms))
         :else (.unhandled ~'this ~dv)))

(defn with-router
  "Adds a router option to a Props object."
  [actor-spec r]
  (.withRouter actor-spec r))

(defn parse-address
  "Returns an akka.actor.Address from either a string representing the address
  or a four (or three) element sequence containing the four parts of an
  address: the protocol (defaults to \"akka\" if it's a 3 elements sequence),
  the ActorSystem's name, the hostname and the port."
  [a]
  (cond (instance? String a) (AddressFromURIString/parse a)
        (sequential? a) (condp = (count a)
                           3 (Address. "akka" (nth a 0) (nth a 1) (nth a 2))
                           4 (Address. (nth a 0) (nth a 1) (nth a 2) (nth a 3))
                           (throw (IllegalArgumentException. "spawn:deploy-on should be either a String or a sequence of 3 or 4 elements")))
        :else (throw (IllegalArgumentException. "spawn:deploy-on should be either a String or a sequence of 3 or 4 elements"))))

(defn with-deploy
  "Adds a deploy option to a Props object."
  [actor-spec address]
  (.withDeploy actor-spec (Deploy. (RemoteScope. (parse-address address)))))

(defmacro spawn
  "Spawns a new actor (side-effect) and returns an ActorRef to it. The first
  argument must be a Props object (such as created by the `actor` macro).

  Accepts the following options:

  - `:in` designates the ActorSystem in which to create the ActorRef. If no :in option is given, the new actor is created in the context of the current one.
  - `:router` specifies a Router object to serve as a router for the returned ActorRef (see Akka documentation).
  - `:name` is used for both the full (logical) path of the returned ActorRef and for looking-up the relevant configuration concerning the to-be-created Actor (generated if none given).
  - `:deploy-on` must be the address of a remote ActorSystem in one of the three forms accepted by parse-address; the actor is remotely spawned on the remote system (as a root actor)."
  [actor-spec & {c :in r :router n :name d :deploy-on
                 :or {c '(.getContext this)}}]
  (let [p (reduce (fn [acc [opt f]]
                    (if opt `(~f ~acc ~opt) acc))
                  actor-spec `([~r with-router]
                               [~d with-deploy]))]
    (if n `(.actorOf ~c ~p ~n)
      `(.actorOf ~c ~p))))

(defn- string-to-vec
  "Converts an address in string form to the corresponding vector form"
  [a] (let [v (clojure.string/split a #"://|@|:|/")]
        (conj (vec (take 4 v)) (drop 4 v))))

(defn- vec-to-string
  "Converts an address in vector form to its string representation"
  [a] (let [a (vec a)]
        (format "%s://%s@%s:%s/%s" (a 0) (a 1) (a 2) (a 3)
                (clojure.string/join "/" (a 4)))))

(defn- get-config-lookup
  "Extracts the configuration for an actor lookup from the configuration file.
  Returns it as a vector in the format expected by merge-addresses and vec-to-string."
  [config name]
  (let [c (get-in config ["okku" "lookup" (str "/" name)])
        extract (fn [k] (if-let [v (get c k)] (.unwrapped v)))]
    [(extract "protocol") (extract "actor-system")
     (extract "hostname") (extract "port")
     (if-let [ps (extract "path")]
       (let [p (clojure.string/split ps #"/")]
         (if (= (first p) "")
           (rest p)
           (cons "user" p))))]))

(defn- merge-addresses
  "Merges two addresses given in vector form `[prot sys hn port & path]`."
  [a1 a2] (map #(if % % %2) a1 a2))

(defn look-up
  "Returns an ActorRef for the specified actor path.
  :in specifies the ActorSystem in which to create the ActorRef
  :name is a local name for the actor, used to allow for file-based
  configuration of the look-up path."
  [address & {s :in n :name}]
  (if-not s (throw (IllegalArgumentException. "okku.core/look-up needs an :in argument")))
  (let [code-address-v (string-to-vec address)
        config-address-v (get-config-lookup (.. s settings config root) n)
        address-v (merge-addresses config-address-v code-address-v)
        address (vec-to-string address-v)]
    (.actorFor s address)))

(defmacro stop
  "Simple helper macro to access the stop method of the current actor."
  [] '(.stop (.getContext this) (.getSelf this)))

(defmacro shutdown
  "Simple helper macro to send the shutdown signal to the enclosing ActorSystem."
  [] '(-> this .getContext .system .shutdown))

(defmacro actor
  "Macro used to define an actor. Actually returns a Props object that can be
  passed to the .actorOf method of an ActorSystem, or similarly that can be used
  as the first argument to spawn."
  [& forms]
  `(Props/create ~UntypedActor (proxy [Creator] []
             (~'create []
               (proxy [UntypedActor] []
                 ~@forms)))))<|MERGE_RESOLUTION|>--- conflicted
+++ resolved
@@ -10,7 +10,6 @@
            [scala.concurrent Await]
            [scala.concurrent.duration Duration]
            [java.util.concurrent TimeUnit]
-           [scala.concurrent.duration Duration]
            [com.typesafe.config ConfigFactory])
   (:require clojure.string))
 
@@ -73,18 +72,10 @@
 
 
 (defn ask
-<<<<<<< HEAD
-  "Use the Akka ask pattern. Returns a future object
-  which can be waited on by calling 'wait'"
+  "Use the Akka ask pattern. Returns a scala.concurrent.Future object which can
+  be waited on by calling 'wait'"
   [^ActorRef actor timeout msg]
   (Patterns/ask actor msg timeout))
-=======
-  "Use the Akka ask pattern. Returns a scala.concurrent.Future object which can
-  be waited on by calling 'wait'"
-  [^ActorRef actor msg timeout]
-  (let [result (promise)]
-     (.map (Patterns/ask actor msg timeout))))
->>>>>>> d8609ebc
 
 (def ? ask)
 
